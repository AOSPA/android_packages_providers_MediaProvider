--- conflicted
+++ resolved
@@ -1,5 +1,4 @@
 {
-<<<<<<< HEAD
     // TODO(b/204107787): Re-enable this once MP from master can be installed on R and S devices
     // "mainline-presubmit": [
     //     {
@@ -16,27 +15,11 @@
     //     },
     //     {
     //         "name": "CtsScopedStorageDeviceOnlyTest"
-    //     }
+    //     },
+    //    {
+    //        "name": "CtsMediaProviderTranscodeTests[com.google.android.mediaprovider.apex]"
+    //    }
     // ],
-=======
-    "mainline-presubmit": [
-        {
-            "name": "MediaProviderTests[com.google.android.mediaprovider.apex]"
-        },
-        {
-            "name": "CtsScopedStorageCoreHostTest[com.google.android.mediaprovider.apex]"
-        },
-        {
-            "name": "CtsScopedStorageHostTest[com.google.android.mediaprovider.apex]"
-        },
-        {
-            "name": "CtsScopedStorageDeviceOnlyTest[com.google.android.mediaprovider.apex]"
-        },
-        {
-            "name": "CtsMediaProviderTranscodeTests[com.google.android.mediaprovider.apex]"
-        }
-    ],
->>>>>>> 9a11def8
     "presubmit": [
         {
             "name": "MediaProviderTests"
