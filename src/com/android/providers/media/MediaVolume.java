--- conflicted
+++ resolved
@@ -69,14 +69,11 @@
      */
     private final boolean mExternallyManaged;
 
-<<<<<<< HEAD
-=======
     /**
      * Whether the volume is public.
      */
     private final boolean mPublicVolume;
 
->>>>>>> 5d2b0660
     public @NonNull String getName() {
         return mName;
     }
@@ -97,26 +94,18 @@
         return mExternallyManaged;
     }
 
-<<<<<<< HEAD
-    private MediaVolume (@NonNull String name, UserHandle user, File path, String id,
-                         boolean externallyManaged) {
-=======
     public boolean isPublicVolume() {
         return mPublicVolume;
     }
 
     private MediaVolume (@NonNull String name, UserHandle user, File path, String id,
                          boolean externallyManaged, boolean mPublicVolume) {
->>>>>>> 5d2b0660
         this.mName = name;
         this.mUser = user;
         this.mPath = path;
         this.mId = id;
         this.mExternallyManaged = externallyManaged;
-<<<<<<< HEAD
-=======
         this.mPublicVolume = mPublicVolume;
->>>>>>> 5d2b0660
     }
 
     private MediaVolume (Parcel in) {
@@ -125,10 +114,7 @@
         this.mPath  = new File(in.readString());
         this.mId = in.readString();
         this.mExternallyManaged = in.readInt() != 0;
-<<<<<<< HEAD
-=======
         this.mPublicVolume = in.readInt() != 0;
->>>>>>> 5d2b0660
     }
 
     @Override
@@ -167,25 +153,15 @@
         UserHandle user = storageVolume.getOwner();
         File path = storageVolume.getDirectory();
         String id = storageVolume.getId();
-<<<<<<< HEAD
         boolean externallyManaged =
                 SdkLevel.isAtLeastT() ? storageVolume.isExternallyManaged() : false;
-        return new MediaVolume(name, user, path, id, externallyManaged);
-=======
-        boolean externallyManaged = false;
         boolean publicVolume = !externallyManaged && !storageVolume.isPrimary();
         return new MediaVolume(name, user, path, id, externallyManaged, publicVolume);
->>>>>>> 5d2b0660
     }
 
     public static MediaVolume fromInternal() {
         String name = MediaStore.VOLUME_INTERNAL;
-<<<<<<< HEAD
-
-        return new MediaVolume(name, null, null, null, false);
-=======
         return new MediaVolume(name, null, null, null, false, false);
->>>>>>> 5d2b0660
     }
 
     @Override
@@ -200,21 +176,14 @@
         dest.writeString(mPath.toString());
         dest.writeString(mId);
         dest.writeInt(mExternallyManaged ? 1 : 0);
-<<<<<<< HEAD
-=======
         dest.writeInt(mPublicVolume ? 1 : 0);
->>>>>>> 5d2b0660
     }
 
     @Override
     public String toString() {
         return "MediaVolume name: [" + mName + "] id: [" + mId + "] user: [" + mUser + "] path: ["
-<<<<<<< HEAD
-                + mPath + "] externallyManaged: [" + mExternallyManaged + "]";
-=======
                 + mPath + "] externallyManaged: [" + mExternallyManaged + "] mPublicVolume: ["
                 + mPublicVolume + "]";
->>>>>>> 5d2b0660
     }
 
     public static final @android.annotation.NonNull Creator<MediaVolume> CREATOR
