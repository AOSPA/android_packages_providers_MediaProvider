/*
 * Copyright (C) 2007 The Android Open Source Project
 *
 * Licensed under the Apache License, Version 2.0 (the "License");
 * you may not use this file except in compliance with the License.
 * You may obtain a copy of the License at
 *
 *      http://www.apache.org/licenses/LICENSE-2.0
 *
 * Unless required by applicable law or agreed to in writing, software
 * distributed under the License is distributed on an "AS IS" BASIS,
 * WITHOUT WARRANTIES OR CONDITIONS OF ANY KIND, either express or implied.
 * See the License for the specific language governing permissions and
 * limitations under the License.
 */

package com.android.providers.media;

import android.content.Context;
import android.content.DialogInterface;
import android.content.Intent;
import android.content.pm.PackageManager.NameNotFoundException;
import android.content.pm.UserInfo;
import android.content.res.Resources;
import android.content.res.Resources.NotFoundException;
import android.database.Cursor;
import android.database.CursorWrapper;
import android.media.AudioAttributes;
import android.media.Ringtone;
import android.media.RingtoneManager;
import android.net.Uri;
import android.os.Bundle;
import android.os.Handler;
import android.os.UserHandle;
import android.os.UserManager;
import android.provider.MediaStore;
import android.provider.Settings;
import android.util.Log;
import android.util.TypedValue;
import android.view.View;
import android.widget.AdapterView;
import android.widget.ListView;
import android.widget.TextView;

import com.android.internal.app.AlertActivity;
import com.android.internal.app.AlertController;

import java.util.Objects;
import java.util.regex.Pattern;

/**
 * The {@link RingtonePickerActivity} allows the user to choose one from all of the
 * available ringtones. The chosen ringtone's URI will be persisted as a string.
 *
 * @see RingtoneManager#ACTION_RINGTONE_PICKER
 */
public final class RingtonePickerActivity extends AlertActivity implements
        AdapterView.OnItemSelectedListener, Runnable, DialogInterface.OnClickListener,
        AlertController.AlertParams.OnPrepareListViewListener {

    private static final int POS_UNKNOWN = -1;

    private static final String TAG = "RingtonePickerActivity";

    private static final int DELAY_MS_SELECTION_PLAYED = 300;

    private static final String COLUMN_LABEL = MediaStore.Audio.Media.TITLE;

    private static final String SAVE_CLICKED_POS = "clicked_pos";

    private static final String SOUND_NAME_RES_PREFIX = "sound_name_";

    private RingtoneManager mRingtoneManager;
    private int mType;

    private Cursor mCursor;
    private Handler mHandler;

    /** The position in the list of the 'Silent' item. */
    private int mSilentPos = POS_UNKNOWN;

    /** The position in the list of the 'Default' item. */
    private int mDefaultRingtonePos = POS_UNKNOWN;

    /** The position in the list of the last clicked item. */
    private int mClickedPos = POS_UNKNOWN;

    /** The position in the list of the ringtone to sample. */
    private int mSampleRingtonePos = POS_UNKNOWN;

    /** Whether this list has the 'Silent' item. */
    private boolean mHasSilentItem;

    /** The Uri to place a checkmark next to. */
    private Uri mExistingUri;

    /** The number of static items in the list. */
    private int mStaticItemCount;

    /** Whether this list has the 'Default' item. */
    private boolean mHasDefaultItem;

    /** The Uri to play when the 'Default' item is clicked. */
    private Uri mUriForDefaultItem;

    /**
     * A Ringtone for the default ringtone. In most cases, the RingtoneManager
     * will stop the previous ringtone. However, the RingtoneManager doesn't
     * manage the default ringtone for us, so we should stop this one manually.
     */
    private Ringtone mDefaultRingtone;

    /**
     * The ringtone that's currently playing, unless the currently playing one is the default
     * ringtone.
     */
    private Ringtone mCurrentRingtone;

    private int mAttributesFlags;

    private boolean mShowOkCancelButtons;

    /**
     * Keep the currently playing ringtone around when changing orientation, so that it
     * can be stopped later, after the activity is recreated.
     */
    private static Ringtone sPlayingRingtone;

    private DialogInterface.OnClickListener mRingtoneClickListener =
            new DialogInterface.OnClickListener() {

        /*
         * On item clicked
         */
        public void onClick(DialogInterface dialog, int which) {
            // Save the position of most recently clicked item
            mClickedPos = which;

            // Play clip
            playRingtone(which, 0);
        }

    };

    @Override
    protected void onCreate(Bundle savedInstanceState) {
        super.onCreate(savedInstanceState);

        mHandler = new Handler();

        Intent intent = getIntent();

        int pickerUserId = intent.getIntExtra(Intent.EXTRA_USER_ID, UserHandle.USER_CURRENT);

        // Give the Activity so it can do managed queries
        Context targetContext = this;
        if (pickerUserId != UserHandle.USER_CURRENT) {
            UserInfo parentInfo = UserManager.get(this).getProfileParent(pickerUserId);
            final int myUserId = UserHandle.myUserId();

            // pickerUserId must be calling user or its parent
            if (pickerUserId != myUserId && (parentInfo == null || myUserId != parentInfo.id)) {
                finish();
                throw new SecurityException(
                        "User " + pickerUserId + " is not owned by user " + myUserId);
            }

            try {
                // This allows listing ringtones of a different profile (managed by the caller)
                targetContext = createPackageContextAsUser(getPackageName(), 0 /* flags */,
                        UserHandle.of(pickerUserId));
            } catch (NameNotFoundException e) {
                Log.w(TAG, "Unable to create user context.", e);
                finish();
                return;
            }
        }
        mRingtoneManager = new RingtoneManager(targetContext);

        // Get the types of ringtones to show
        mType = intent.getIntExtra(RingtoneManager.EXTRA_RINGTONE_TYPE, -1);
        if (mType != -1) {
            mRingtoneManager.setType(mType);
        }

        /*
         * Get whether to show the 'Default' item, and the URI to play when the
         * default is clicked
         */
        mHasDefaultItem = intent.getBooleanExtra(RingtoneManager.EXTRA_RINGTONE_SHOW_DEFAULT, true);
        mUriForDefaultItem = intent.getParcelableExtra(RingtoneManager.EXTRA_RINGTONE_DEFAULT_URI);
        if (mUriForDefaultItem == null) {
            if (mType == RingtoneManager.TYPE_NOTIFICATION) {
                mUriForDefaultItem = Settings.System.DEFAULT_NOTIFICATION_URI;
            } else if (mType == RingtoneManager.TYPE_ALARM) {
                mUriForDefaultItem = Settings.System.DEFAULT_ALARM_ALERT_URI;
            } else if (mType == RingtoneManager.TYPE_RINGTONE) {
                mUriForDefaultItem = Settings.System.DEFAULT_RINGTONE_URI;
            } else {
                // or leave it null for silence.
                mUriForDefaultItem = Settings.System.DEFAULT_RINGTONE_URI;
            }
        }

        if (savedInstanceState != null) {
            mClickedPos = savedInstanceState.getInt(SAVE_CLICKED_POS, POS_UNKNOWN);
        }
        // Get whether to show the 'Silent' item
        mHasSilentItem = intent.getBooleanExtra(RingtoneManager.EXTRA_RINGTONE_SHOW_SILENT, true);
        // AudioAttributes flags
        mAttributesFlags |= intent.getIntExtra(
                RingtoneManager.EXTRA_RINGTONE_AUDIO_ATTRIBUTES_FLAGS,
                0 /*defaultValue == no flags*/);

<<<<<<< HEAD
=======
        mShowOkCancelButtons = getResources().getBoolean(R.bool.config_showOkCancelButtons);


>>>>>>> 70b40248
        mCursor = new LocalizedCursor(mRingtoneManager.getCursor(), getResources(), COLUMN_LABEL);

        // The volume keys will control the stream that we are choosing a ringtone for
        setVolumeControlStream(mRingtoneManager.inferStreamType());

        // Get the URI whose list item should have a checkmark
        mExistingUri = intent
                .getParcelableExtra(RingtoneManager.EXTRA_RINGTONE_EXISTING_URI);

        final AlertController.AlertParams p = mAlertParams;
        p.mCursor = mCursor;
        p.mOnClickListener = mRingtoneClickListener;
        p.mLabelColumn = COLUMN_LABEL;
        p.mIsSingleChoice = true;
        p.mOnItemSelectedListener = this;
        if (mShowOkCancelButtons) {
            p.mPositiveButtonText = getString(com.android.internal.R.string.ok);
            p.mPositiveButtonListener = this;
            p.mNegativeButtonText = getString(com.android.internal.R.string.cancel);
            p.mPositiveButtonListener = this;
        }
        p.mOnPrepareListViewListener = this;

        p.mTitle = intent.getCharSequenceExtra(RingtoneManager.EXTRA_RINGTONE_TITLE);
        if (p.mTitle == null) {
            p.mTitle = getString(com.android.internal.R.string.ringtone_picker_title);
        }

        setupAlert();
    }
    @Override
    public void onSaveInstanceState(Bundle outState) {
        super.onSaveInstanceState(outState);
        outState.putInt(SAVE_CLICKED_POS, mClickedPos);
    }

    public void onPrepareListView(ListView listView) {

        if (mHasDefaultItem) {
            mDefaultRingtonePos = addDefaultRingtoneItem(listView);

            if (mClickedPos == POS_UNKNOWN && RingtoneManager.isDefault(mExistingUri)) {
                mClickedPos = mDefaultRingtonePos;
            }
        }

        if (mHasSilentItem) {
            mSilentPos = addSilentItem(listView);

            // The 'Silent' item should use a null Uri
            if (mClickedPos == POS_UNKNOWN && mExistingUri == null) {
                mClickedPos = mSilentPos;
            }
        }

        if (mClickedPos == POS_UNKNOWN) {
            mClickedPos = getListPosition(mRingtoneManager.getRingtonePosition(mExistingUri));
        }

        // Put a checkmark next to an item.
        mAlertParams.mCheckedItem = mClickedPos;
    }

    /**
     * Adds a static item to the top of the list. A static item is one that is not from the
     * RingtoneManager.
     *
     * @param listView The ListView to add to.
     * @param textResId The resource ID of the text for the item.
     * @return The position of the inserted item.
     */
    private int addStaticItem(ListView listView, int textResId) {
        TextView textView = (TextView) getLayoutInflater().inflate(
                com.android.internal.R.layout.select_dialog_singlechoice_material, listView, false);
        textView.setText(textResId);
        listView.addHeaderView(textView);
        mStaticItemCount++;
        return listView.getHeaderViewsCount() - 1;
    }

    private int addDefaultRingtoneItem(ListView listView) {
        if (mType == RingtoneManager.TYPE_NOTIFICATION) {
            return addStaticItem(listView, R.string.notification_sound_default);
        } else if (mType == RingtoneManager.TYPE_ALARM) {
            return addStaticItem(listView, R.string.alarm_sound_default);
        }

        return addStaticItem(listView, R.string.ringtone_default);
    }

    private int addSilentItem(ListView listView) {
        return addStaticItem(listView, com.android.internal.R.string.ringtone_silent);
    }

    /*
     * On click of Ok/Cancel buttons
     */
    public void onClick(DialogInterface dialog, int which) {
        boolean positiveResult = which == DialogInterface.BUTTON_POSITIVE;

        // Stop playing the previous ringtone
        mRingtoneManager.stopPreviousRingtone();

        if (positiveResult) {
            Intent resultIntent = new Intent();
            Uri uri = null;

            if (mClickedPos == mDefaultRingtonePos) {
                // Set it to the default Uri that they originally gave us
                uri = mUriForDefaultItem;
            } else if (mClickedPos == mSilentPos) {
                // A null Uri is for the 'Silent' item
                uri = null;
            } else {
                uri = mRingtoneManager.getRingtoneUri(getRingtoneManagerPosition(mClickedPos));
            }

            resultIntent.putExtra(RingtoneManager.EXTRA_RINGTONE_PICKED_URI, uri);
            setResult(RESULT_OK, resultIntent);
        } else {
            setResult(RESULT_CANCELED);
        }

        finish();
    }

    /*
     * On item selected via keys
     */
    public void onItemSelected(AdapterView parent, View view, int position, long id) {
        playRingtone(position, DELAY_MS_SELECTION_PLAYED);
    }

    public void onNothingSelected(AdapterView parent) {
    }

    private void playRingtone(int position, int delayMs) {
        mHandler.removeCallbacks(this);
        mSampleRingtonePos = position;
        mHandler.postDelayed(this, delayMs);
    }

    public void run() {
        stopAnyPlayingRingtone();
        if (mSampleRingtonePos == mSilentPos) {
            return;
        }

        Ringtone ringtone;
        if (mSampleRingtonePos == mDefaultRingtonePos) {
            if (mDefaultRingtone == null) {
                mDefaultRingtone = RingtoneManager.getRingtone(this, mUriForDefaultItem);
            }
           /*
            * Stream type of mDefaultRingtone is not set explicitly here.
            * It should be set in accordance with mRingtoneManager of this Activity.
            */
            if (mDefaultRingtone != null) {
                mDefaultRingtone.setStreamType(mRingtoneManager.inferStreamType());
            }
            ringtone = mDefaultRingtone;
            mCurrentRingtone = null;
        } else {
            ringtone = mRingtoneManager.getRingtone(getRingtoneManagerPosition(mSampleRingtonePos));
            mCurrentRingtone = ringtone;
        }

        if (ringtone != null) {
            if (mAttributesFlags != 0) {
                ringtone.setAudioAttributes(
                        new AudioAttributes.Builder(ringtone.getAudioAttributes())
                                .setFlags(mAttributesFlags)
                                .build());
            }
            ringtone.play();
        }
    }

    @Override
    protected void onStop() {
        super.onStop();

        if (!isChangingConfigurations()) {
            stopAnyPlayingRingtone();
        } else {
            saveAnyPlayingRingtone();
        }
    }

    @Override
    protected void onPause() {
        super.onPause();
        if (!isChangingConfigurations()) {
            stopAnyPlayingRingtone();
        }
    }

    @Override
    public void onBackPressed() {
        if (!mShowOkCancelButtons) {
            // Obtain the currently selected ringtone
            Uri uri = null;
            if (mClickedPos == mDefaultRingtonePos) {
                // Set it to the default Uri that they originally gave us
                uri = mUriForDefaultItem;
            } else if (mClickedPos == mSilentPos) {
                // A null Uri is for the 'Silent' item
                uri = null;
            } else {
                uri = mRingtoneManager.getRingtoneUri(getRingtoneManagerPosition(mClickedPos));
            }

            // Return new URI if another ringtone was selected, as there's no ok/cancel button
            if (Objects.equals(uri, mExistingUri)) {
                setResult(RESULT_CANCELED);
            } else {
                Intent resultIntent = new Intent();
                resultIntent.putExtra(RingtoneManager.EXTRA_RINGTONE_PICKED_URI, uri);
                setResult(RESULT_OK, resultIntent);
            }
        }

        super.onBackPressed();
    }

    private void saveAnyPlayingRingtone() {
        if (mDefaultRingtone != null && mDefaultRingtone.isPlaying()) {
            sPlayingRingtone = mDefaultRingtone;
        } else if (mCurrentRingtone != null && mCurrentRingtone.isPlaying()) {
            sPlayingRingtone = mCurrentRingtone;
        }
    }

    private void stopAnyPlayingRingtone() {
        if (sPlayingRingtone != null && sPlayingRingtone.isPlaying()) {
            sPlayingRingtone.stop();
        }
        sPlayingRingtone = null;

        if (mDefaultRingtone != null && mDefaultRingtone.isPlaying()) {
            mDefaultRingtone.stop();
        }

        if (mRingtoneManager != null) {
            mRingtoneManager.stopPreviousRingtone();
        }
    }

    private int getRingtoneManagerPosition(int listPos) {
        return listPos - mStaticItemCount;
    }

    private int getListPosition(int ringtoneManagerPos) {

        // If the manager position is -1 (for not found), return that
        if (ringtoneManagerPos < 0) return ringtoneManagerPos;

        return ringtoneManagerPos + mStaticItemCount;
    }

    private static class LocalizedCursor extends CursorWrapper {

        final int mTitleIndex;
        final Resources mResources;
        String mNamePrefix;
        final Pattern mSanitizePattern;

        LocalizedCursor(Cursor cursor, Resources resources, String columnLabel) {
            super(cursor);
            mTitleIndex = mCursor.getColumnIndex(columnLabel);
            mResources = resources;
            mSanitizePattern = Pattern.compile("[^a-zA-Z0-9]");
            if (mTitleIndex == -1) {
                Log.e(TAG, "No index for column " + columnLabel);
                mNamePrefix = null;
            } else {
                try {
                    // Build the prefix for the name of the resource to look up
                    // format is: "ResourcePackageName::ResourceTypeName/"
                    // (the type name is expected to be "string" but let's not hardcode it).
                    // Here we use an existing resource "notification_sound_default" which is
                    // always expected to be found.
                    mNamePrefix = String.format("%s:%s/%s",
                            mResources.getResourcePackageName(R.string.notification_sound_default),
                            mResources.getResourceTypeName(R.string.notification_sound_default),
                            SOUND_NAME_RES_PREFIX);
                } catch (NotFoundException e) {
                    mNamePrefix = null;
                }
            }
        }

        /**
         * Process resource name to generate a valid resource name.
         * @param input
         * @return a non-null String
         */
        private String sanitize(String input) {
            if (input == null) {
                return "";
            }
            return mSanitizePattern.matcher(input).replaceAll("_").toLowerCase();
        }

        @Override
        public String getString(int columnIndex) {
            final String defaultName = mCursor.getString(columnIndex);
            if ((columnIndex != mTitleIndex) || (mNamePrefix == null)) {
                return defaultName;
            }
            TypedValue value = new TypedValue();
            try {
                // the name currently in the database is used to derive a name to match
                // against resource names in this package
                mResources.getValue(mNamePrefix + sanitize(defaultName), value, false);
            } catch (NotFoundException e) {
                // no localized string, use the default string
                return defaultName;
            }
            if ((value != null) && (value.type == TypedValue.TYPE_STRING)) {
                Log.d(TAG, String.format("Replacing name %s with %s",
                        defaultName, value.string.toString()));
                return value.string.toString();
            } else {
                Log.e(TAG, "Invalid value when looking up localized name, using " + defaultName);
                return defaultName;
            }
        }
    }
}<|MERGE_RESOLUTION|>--- conflicted
+++ resolved
@@ -212,12 +212,9 @@
                 RingtoneManager.EXTRA_RINGTONE_AUDIO_ATTRIBUTES_FLAGS,
                 0 /*defaultValue == no flags*/);
 
-<<<<<<< HEAD
-=======
         mShowOkCancelButtons = getResources().getBoolean(R.bool.config_showOkCancelButtons);
 
 
->>>>>>> 70b40248
         mCursor = new LocalizedCursor(mRingtoneManager.getCursor(), getResources(), COLUMN_LABEL);
 
         // The volume keys will control the stream that we are choosing a ringtone for
